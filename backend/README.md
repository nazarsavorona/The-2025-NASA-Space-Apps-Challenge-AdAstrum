# AdAstrum Backend API

FastAPI backend service for exoplanet classification using machine learning models.

## Setup

### Install Dependencies

```bash
cd backend
pip install -r requirements.txt
```

### Train Models (if not already trained)

Make sure you have trained models in the `./assets/models` directory. Run from the project root:

```bash
python -m astrum_ai.training
```

This will create the following artifacts:
- `models/shared_model.joblib`
- `models/shared_preprocessors.joblib`
<<<<<<< HEAD
### Compute Feature Importances

Generate a JSON report of the model's feature importances from the project root:

```bash
python feature_importance.py --model-dir assets/models
```

The script writes `feature_importances.json` alongside the model artifacts by default. Use `--output` to choose a different location or `--importance-type split` to switch from gain-based importances.
=======
>>>>>>> fd30efe5

### Compute Feature Importances

Generate a JSON report of the model's feature importances from the project root:

```bash
python feature_importance.py --model-dir assets/models
```

The script writes `feature_importances.json` alongside the model artifacts by default. Use `--output` to choose a different location or `--importance-type split` to switch from gain-based importances.

### Run the Server

```bash
cd backend
uvicorn main:app --reload --port 8000
```

The API will be available at `http://localhost:8000`

## API Endpoints

### 1. Root Endpoint

**GET** `/`

Returns a welcome message.

**Response:**
```json
{
  "message": "Hello, AdAstrum!"
}
```

---

### 2. AI Prediction Endpoint (JSON)

**POST** `/api/predict/`

Make predictions on exoplanet data provided as JSON.

**Request Body:**
```json
{
  "format": "kepler",
  "data": [
    {
      "koi_period": 3.52,
      "koi_duration": 2.8,
      "koi_depth": 1200,
      "koi_prad": 1.5,
      "koi_steff": 5700,
      "koi_slogg": 4.5,
      "koi_srad": 1.0,
      "koi_smass": 1.0
    }
  ],
  "hyperparams": {
    "candidate_threshold": 0.4,
    "confirmed_threshold": 0.7
  }
}
```

**Parameters:**
- `format` (string, required): Dataset format - `"kepler"`, `"k2"`, `"toi"`, or `"tess"`
- `data` (array, required): Array of objects with mission-specific column names
- `hyperparams` (object, optional): Prediction thresholds
  - `candidate_threshold` (float, default: 0.4): Threshold for candidate class (0-1)
  - `confirmed_threshold` (float, default: 0.7): Threshold for confirmed class (0-1)

**Response:**
```json
{
  "status": "success",
  "predictions": [
    {
      "koi_period": 3.52,
      "koi_prad": 1.5,
      "koi_steff": 5700,
      "predicted_class": 2,
      "predicted_confidence": 0.85
    }
  ],
  "summary": {
    "total": 1,
    "confirmed": 1,
    "candidate": 0,
    "false_positive": 0
  }
}
```

**Predicted Classes:**
- `0` - False Positive
- `1` - Candidate
- `2` - Confirmed

---

### 3. AI Prediction Endpoint (CSV)

**POST** `/api/predict/csv/`

Make predictions on exoplanet data uploaded as a CSV file.

**Parameters (Form Data):**
- `file` (file, required): CSV file with exoplanet data
- `format` (string, default: "kepler"): Dataset format - `"kepler"`, `"k2"`, `"toi"`, or `"tess"`
- `candidate_threshold` (float, default: 0.4): Threshold for candidate class
- `confirmed_threshold` (float, default: 0.7): Threshold for confirmed class

**Example using curl:**
```bash
curl -X POST "http://localhost:8000/api/predict/csv/" \
  -F "file=@kepler_data.csv" \
  -F "format=kepler" \
  -F "candidate_threshold=0.4" \
  -F "confirmed_threshold=0.7"
```

**Response:**
```json
{
  "status": "success",
  "predictions": [...],
  "summary": {
    "total": 100,
    "confirmed": 45,
    "candidate": 30,
    "false_positive": 25
  }
}
```

---

## Data Formats

### Kepler Format

Required columns (at minimum):
- `koi_period` - Orbital period (days)
- `koi_duration` - Transit duration (hours)
- `koi_depth` - Transit depth (ppm)
- `koi_prad` - Planet radius (Earth radii)
- `koi_steff` - Stellar effective temperature (K)
- `koi_slogg` - Stellar surface gravity (log10(cm/s²))
- `koi_srad` - Stellar radius (solar radii)
- `koi_smass` - Stellar mass (solar masses)
- And other `koi_*` columns

### K2 / TOI / TESS Format

Required columns (at minimum):
- `pl_orbper` - Orbital period (days)
- `pl_trandur` - Transit duration (hours)
- `pl_trandep` - Transit depth (ppm)
- `pl_rade` - Planet radius (Earth radii)
- `st_teff` - Stellar effective temperature (K)
- `st_logg` - Stellar surface gravity (log10(cm/s²))
- `st_rad` - Stellar radius (solar radii)
- `st_mass` - Stellar mass (solar masses)
- And other `pl_*` and `st_*` columns

## Example Usage

### Python Example

```python
import requests
import pandas as pd

# Prepare data
data = [
    {
        "koi_period": 3.52,
        "koi_prad": 1.5,
        "koi_steff": 5700,
        "koi_slogg": 4.5,
        # ... other columns
    }
]

# Make prediction request
response = requests.post(
    "http://localhost:8000/api/predict/",
    json={
    "format": "kepler",
        "data": data,
        "hyperparams": {
            "candidate_threshold": 0.4,
            "confirmed_threshold": 0.7
        }
    }
)

result = response.json()
print(f"Total predictions: {result['summary']['total']}")
print(f"Confirmed: {result['summary']['confirmed']}")
print(f"Candidates: {result['summary']['candidate']}")
```

### JavaScript Example

```javascript
const formData = new FormData();
formData.append('file', csvFile);
formData.append('format', 'kepler');
formData.append('candidate_threshold', 0.4);
formData.append('confirmed_threshold', 0.7);

const response = await fetch('http://localhost:8000/api/predict/csv/', {
  method: 'POST',
  body: formData
});

const result = await response.json();
console.log('Predictions:', result);
```

## Error Handling

The API returns appropriate HTTP status codes:

- `200 OK` - Successful prediction
- `400 Bad Request` - Invalid input data or parameters
- `500 Internal Server Error` - Server or model error
- `503 Service Unavailable` - Model files not found

Example error response:
```json
{
  "detail": "confirmed_threshold must be greater than candidate_threshold"
}
```

## Session-based Endpoints (Legacy)

The API also includes session-based endpoints for file upload workflows:

- `POST /upload/` - Upload CSV file to session
- `POST /hyperparams/` - Set hyperparameters for session
- `POST /predict/` - Get predictions for uploaded file in session

These endpoints use cookie-based sessions for managing user data.

## Interactive Documentation

FastAPI provides interactive API documentation:

- Swagger UI: `http://localhost:8000/docs`
- ReDoc: `http://localhost:8000/redoc`

## Development

### Running Tests

```bash
pytest
```

### Code Structure

- `main.py` - FastAPI application and endpoints
- `model_service.py` - Model loading and prediction logic
- `model_api.py` - API wrapper for model service
- `preprocess.py` - Data format detection
- `utils.py` - Utility functions

## License

See LICENSE file in the project root.<|MERGE_RESOLUTION|>--- conflicted
+++ resolved
@@ -22,18 +22,6 @@
 This will create the following artifacts:
 - `models/shared_model.joblib`
 - `models/shared_preprocessors.joblib`
-<<<<<<< HEAD
-### Compute Feature Importances
-
-Generate a JSON report of the model's feature importances from the project root:
-
-```bash
-python feature_importance.py --model-dir assets/models
-```
-
-The script writes `feature_importances.json` alongside the model artifacts by default. Use `--output` to choose a different location or `--importance-type split` to switch from gain-based importances.
-=======
->>>>>>> fd30efe5
 
 ### Compute Feature Importances
 
